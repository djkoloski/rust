--- conflicted
+++ resolved
@@ -2,11 +2,7 @@
 use clippy_utils::diagnostics::span_lint_and_sugg;
 use clippy_utils::source::{snippet_with_applicability, snippet_with_context};
 use clippy_utils::ty::{can_partially_move_ty, is_type_diagnostic_item, peel_mid_ty_refs_is_mutable};
-<<<<<<< HEAD
-use clippy_utils::{is_allowed, is_else_clause_of_if_let_else, match_def_path, match_var, paths, peel_hir_expr_refs};
-=======
 use clippy_utils::{in_constant, is_allowed, is_else_clause, match_def_path, match_var, paths, peel_hir_expr_refs};
->>>>>>> db6ea84f
 use rustc_ast::util::parser::PREC_POSTFIX;
 use rustc_errors::Applicability;
 use rustc_hir::{
@@ -51,13 +47,6 @@
 impl LateLintPass<'_> for ManualMap {
     #[allow(clippy::too_many_lines)]
     fn check_expr(&mut self, cx: &LateContext<'tcx>, expr: &'tcx Expr<'_>) {
-<<<<<<< HEAD
-        if in_external_macro(cx.sess(), expr.span) {
-            return;
-        }
-
-=======
->>>>>>> db6ea84f
         if let ExprKind::Match(
             scrutinee,
             [arm1 @ Arm { guard: None, .. }, arm2 @ Arm { guard: None, .. }],
@@ -192,12 +181,7 @@
                 expr.span,
                 "manual implementation of `Option::map`",
                 "try this",
-<<<<<<< HEAD
-                if matches!(match_kind, MatchSource::IfLetDesugar { .. }) && is_else_clause_of_if_let_else(cx.tcx, expr)
-                {
-=======
                 if matches!(match_kind, MatchSource::IfLetDesugar { .. }) && is_else_clause(cx.tcx, expr) {
->>>>>>> db6ea84f
                     format!("{{ {}{}.map({}) }}", scrutinee_str, as_ref_str, body_str)
                 } else {
                     format!("{}{}.map({})", scrutinee_str, as_ref_str, body_str)
