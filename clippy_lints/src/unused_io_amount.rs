use clippy_utils::diagnostics::span_lint_hir_and_then;
use clippy_utils::macros::{is_panic, root_macro_call_first_node};
use clippy_utils::{is_res_lang_ctor, is_trait_method, match_trait_method, paths, peel_blocks};
use hir::{ExprKind, HirId, PatKind};
use rustc_hir as hir;
use rustc_lint::{LateContext, LateLintPass};
use rustc_session::declare_lint_pass;
use rustc_span::{sym, Span};

declare_clippy_lint! {
    /// ### What it does
    /// Checks for unused written/read amount.
    ///
    /// ### Why is this bad?
    /// `io::Write::write(_vectored)` and
    /// `io::Read::read(_vectored)` are not guaranteed to
    /// process the entire buffer. They return how many bytes were processed, which
    /// might be smaller
    /// than a given buffer's length. If you don't need to deal with
    /// partial-write/read, use
    /// `write_all`/`read_exact` instead.
    ///
    /// When working with asynchronous code (either with the `futures`
    /// crate or with `tokio`), a similar issue exists for
    /// `AsyncWriteExt::write()` and `AsyncReadExt::read()` : these
    /// functions are also not guaranteed to process the entire
    /// buffer.  Your code should either handle partial-writes/reads, or
    /// call the `write_all`/`read_exact` methods on those traits instead.
    ///
    /// ### Known problems
    /// Detects only common patterns.
    ///
    /// ### Examples
    /// ```rust,ignore
    /// use std::io;
    /// fn foo<W: io::Write>(w: &mut W) -> io::Result<()> {
    ///     // must be `w.write_all(b"foo")?;`
    ///     w.write(b"foo")?;
    ///     Ok(())
    /// }
    /// ```
    #[clippy::version = "pre 1.29.0"]
    pub UNUSED_IO_AMOUNT,
    correctness,
    "unused written/read amount"
}

declare_lint_pass!(UnusedIoAmount => [UNUSED_IO_AMOUNT]);

#[derive(Copy, Clone)]
enum IoOp {
    AsyncWrite(bool),
    AsyncRead(bool),
    SyncRead(bool),
    SyncWrite(bool),
}

impl<'tcx> LateLintPass<'tcx> for UnusedIoAmount {
    /// We perform the check on the block level.
    /// If we want to catch match and if expressions that act as returns of the block
    ///   we need to check them at `check_expr` or `check_block` as they are not stmts
    ///   but we can't check them at `check_expr` because we need the broader context
    ///   because we should do this only for the final expression of the block, and not for
    ///   `StmtKind::Let` which binds values => the io amount is used.
    ///
    /// To check for unused io amount in stmts, we only consider `StmtKind::Semi`.
    /// `StmtKind::Let` is not considered because it binds values => the io amount is used.
    /// `StmtKind::Expr` is not considered because requires unit type => the io amount is used.
    /// `StmtKind::Item` is not considered because it's not an expression.
    ///
    /// We then check the individual expressions via `check_expr`. We use the same logic for
    /// semi expressions and the final expression as we need to check match and if expressions
    /// for binding of the io amount to `Ok(_)`.
    ///
    /// We explicitly check for the match source to be Normal as it needs special logic
    /// to consider the arms, and we want to avoid breaking the logic for situations where things
    /// get desugared to match.
    fn check_block(&mut self, cx: &LateContext<'tcx>, block: &'tcx hir::Block<'tcx>) {
        for stmt in block.stmts {
            if let hir::StmtKind::Semi(exp) = stmt.kind {
                check_expr(cx, exp);
            }
        }

        if let Some(exp) = block.expr
            && matches!(
                exp.kind,
                ExprKind::If(_, _, _) | ExprKind::Match(_, _, hir::MatchSource::Normal)
            )
        {
            check_expr(cx, exp);
        }
    }
}

fn non_consuming_err_arm<'a>(cx: &LateContext<'a>, arm: &hir::Arm<'a>) -> bool {
    // if there is a guard, we consider the result to be consumed
    if arm.guard.is_some() {
        return false;
    }
    if is_unreachable_or_panic(cx, arm.body) {
        // if the body is unreachable or there is a panic,
        // we consider the result to be consumed
        return false;
    }

    if let PatKind::TupleStruct(ref path, [inner_pat], _) = arm.pat.kind {
        return is_res_lang_ctor(cx, cx.qpath_res(path, inner_pat.hir_id), hir::LangItem::ResultErr);
    }

    false
}

fn non_consuming_ok_arm<'a>(cx: &LateContext<'a>, arm: &hir::Arm<'a>) -> bool {
    // if there is a guard, we consider the result to be consumed
    if arm.guard.is_some() {
        return false;
    }
    if is_unreachable_or_panic(cx, arm.body) {
        // if the body is unreachable or there is a panic,
        // we consider the result to be consumed
        return false;
    }

    if is_ok_wild_or_dotdot_pattern(cx, arm.pat) {
        return true;
    }
    false
}

fn check_expr<'a>(cx: &LateContext<'a>, expr: &'a hir::Expr<'a>) {
    match expr.kind {
<<<<<<< HEAD
        hir::ExprKind::If(cond, _, _)
            if let ExprKind::Let(hir::LetExpr { pat, init, .. }) = cond.kind
=======
        ExprKind::If(cond, _, _)
            if let ExprKind::Let(hir::Let { pat, init, .. }) = cond.kind
>>>>>>> 5a9e9b0e
                && is_ok_wild_or_dotdot_pattern(cx, pat)
                && let Some(op) = should_lint(cx, init) =>
        {
            emit_lint(cx, cond.span, cond.hir_id, op, &[pat.span]);
        },
        // we will capture only the case where the match is Ok( ) or Err( )
        // prefer to match the minimum possible, and expand later if needed
        // to avoid false positives on something as used as this
        ExprKind::Match(expr, [arm1, arm2], hir::MatchSource::Normal) if let Some(op) = should_lint(cx, expr) => {
            if non_consuming_ok_arm(cx, arm1) && non_consuming_err_arm(cx, arm2) {
                emit_lint(cx, expr.span, expr.hir_id, op, &[arm1.pat.span]);
            }
            if non_consuming_ok_arm(cx, arm2) && non_consuming_err_arm(cx, arm1) {
                emit_lint(cx, expr.span, expr.hir_id, op, &[arm2.pat.span]);
            }
        },
        ExprKind::Match(_, _, hir::MatchSource::Normal) => {},
        _ if let Some(op) = should_lint(cx, expr) => {
            emit_lint(cx, expr.span, expr.hir_id, op, &[]);
        },
        _ => {},
    };
}

fn should_lint<'a>(cx: &LateContext<'a>, mut inner: &'a hir::Expr<'a>) -> Option<IoOp> {
    inner = unpack_match(inner);
    inner = unpack_try(inner);
    inner = unpack_call_chain(inner);
    inner = unpack_await(inner);
    // we type-check it to get whether it's a read/write or their vectorized forms
    // and keep only the ones that are produce io amount
    check_io_mode(cx, inner)
}

fn is_ok_wild_or_dotdot_pattern<'a>(cx: &LateContext<'a>, pat: &hir::Pat<'a>) -> bool {
    // the if checks whether we are in a result Ok( ) pattern
    // and the return checks whether it is unhandled

    if let PatKind::TupleStruct(ref path, inner_pat, _) = pat.kind
        // we check against Result::Ok to avoid linting on Err(_) or something else.
        && is_res_lang_ctor(cx, cx.qpath_res(path, pat.hir_id), hir::LangItem::ResultOk)
    {
        if matches!(inner_pat, []) {
            return true;
        }

        if let [cons_pat] = inner_pat
            && matches!(cons_pat.kind, PatKind::Wild)
        {
            return true;
        }
        return false;
    }
    false
}

// this is partially taken from panic_unimplemented
fn is_unreachable_or_panic(cx: &LateContext<'_>, expr: &hir::Expr<'_>) -> bool {
    let expr = peel_blocks(expr);
    let Some(macro_call) = root_macro_call_first_node(cx, expr) else {
        return false;
    };
    if is_panic(cx, macro_call.def_id) {
        return !cx.tcx.hir().is_inside_const_context(expr.hir_id);
    }
    matches!(cx.tcx.item_name(macro_call.def_id).as_str(), "unreachable")
}

fn unpack_call_chain<'a>(mut expr: &'a hir::Expr<'a>) -> &'a hir::Expr<'a> {
    while let ExprKind::MethodCall(path, receiver, ..) = expr.kind {
        if matches!(
            path.ident.as_str(),
            "unwrap" | "expect" | "unwrap_or" | "unwrap_or_else" | "ok" | "is_ok" | "is_err" | "or_else" | "or"
        ) {
            expr = receiver;
        } else {
            break;
        }
    }
    expr
}

fn unpack_try<'a>(mut expr: &'a hir::Expr<'a>) -> &'a hir::Expr<'a> {
    while let ExprKind::Call(func, [ref arg_0, ..]) = expr.kind
        && matches!(
            func.kind,
            ExprKind::Path(hir::QPath::LangItem(hir::LangItem::TryTraitBranch, ..))
        )
    {
        expr = arg_0;
    }
    expr
}

fn unpack_match<'a>(mut expr: &'a hir::Expr<'a>) -> &'a hir::Expr<'a> {
    while let ExprKind::Match(res, _, _) = expr.kind {
        expr = res;
    }
    expr
}

/// If `expr` is an (e).await, return the inner expression "e" that's being
/// waited on.  Otherwise return None.
fn unpack_await<'a>(expr: &'a hir::Expr<'a>) -> &hir::Expr<'a> {
    if let ExprKind::Match(expr, _, hir::MatchSource::AwaitDesugar) = expr.kind {
        if let ExprKind::Call(func, [ref arg_0, ..]) = expr.kind {
            if matches!(
                func.kind,
                ExprKind::Path(hir::QPath::LangItem(hir::LangItem::IntoFutureIntoFuture, ..))
            ) {
                return arg_0;
            }
        }
    }
    expr
}

/// Check whether the current expr is a function call for an IO operation
fn check_io_mode(cx: &LateContext<'_>, call: &hir::Expr<'_>) -> Option<IoOp> {
    let ExprKind::MethodCall(path, ..) = call.kind else {
        return None;
    };

    let vectorized = match path.ident.as_str() {
        "write_vectored" | "read_vectored" => true,
        "write" | "read" => false,
        _ => {
            return None;
        },
    };

    match (
        is_trait_method(cx, call, sym::IoRead),
        is_trait_method(cx, call, sym::IoWrite),
        match_trait_method(cx, call, &paths::FUTURES_IO_ASYNCREADEXT)
            || match_trait_method(cx, call, &paths::TOKIO_IO_ASYNCREADEXT),
        match_trait_method(cx, call, &paths::TOKIO_IO_ASYNCWRITEEXT)
            || match_trait_method(cx, call, &paths::FUTURES_IO_ASYNCWRITEEXT),
    ) {
        (true, _, _, _) => Some(IoOp::SyncRead(vectorized)),
        (_, true, _, _) => Some(IoOp::SyncWrite(vectorized)),
        (_, _, true, _) => Some(IoOp::AsyncRead(vectorized)),
        (_, _, _, true) => Some(IoOp::AsyncWrite(vectorized)),
        _ => None,
    }
}

fn emit_lint(cx: &LateContext<'_>, span: Span, at: HirId, op: IoOp, wild_cards: &[Span]) {
    let (msg, help) = match op {
        IoOp::AsyncRead(false) => (
            "read amount is not handled",
            Some("use `AsyncReadExt::read_exact` instead, or handle partial reads"),
        ),
        IoOp::SyncRead(false) => (
            "read amount is not handled",
            Some("use `Read::read_exact` instead, or handle partial reads"),
        ),
        IoOp::SyncWrite(false) => (
            "written amount is not handled",
            Some("use `Write::write_all` instead, or handle partial writes"),
        ),
        IoOp::AsyncWrite(false) => (
            "written amount is not handled",
            Some("use `AsyncWriteExt::write_all` instead, or handle partial writes"),
        ),
        IoOp::SyncRead(true) | IoOp::AsyncRead(true) => ("read amount is not handled", None),
        IoOp::SyncWrite(true) | IoOp::AsyncWrite(true) => ("written amount is not handled", None),
    };

    span_lint_hir_and_then(cx, UNUSED_IO_AMOUNT, at, span, msg, |diag| {
        if let Some(help_str) = help {
            diag.help(help_str);
        }
        for span in wild_cards {
            diag.span_note(
                *span,
                "the result is consumed here, but the amount of I/O bytes remains unhandled",
            );
        }
    });
}<|MERGE_RESOLUTION|>--- conflicted
+++ resolved
@@ -130,13 +130,8 @@
 
 fn check_expr<'a>(cx: &LateContext<'a>, expr: &'a hir::Expr<'a>) {
     match expr.kind {
-<<<<<<< HEAD
-        hir::ExprKind::If(cond, _, _)
+        ExprKind::If(cond, _, _)
             if let ExprKind::Let(hir::LetExpr { pat, init, .. }) = cond.kind
-=======
-        ExprKind::If(cond, _, _)
-            if let ExprKind::Let(hir::Let { pat, init, .. }) = cond.kind
->>>>>>> 5a9e9b0e
                 && is_ok_wild_or_dotdot_pattern(cx, pat)
                 && let Some(op) = should_lint(cx, init) =>
         {
