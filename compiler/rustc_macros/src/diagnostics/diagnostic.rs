#![deny(unused_must_use)]

use crate::diagnostics::diagnostic_builder::{DiagnosticDeriveBuilder, DiagnosticDeriveKind};
use crate::diagnostics::error::{span_err, DiagnosticDeriveError};
use crate::diagnostics::utils::{build_field_mapping, SetOnce};
use proc_macro2::TokenStream;
use quote::quote;
use syn::spanned::Spanned;
use synstructure::Structure;

/// The central struct for constructing the `into_diagnostic` method from an annotated struct.
pub(crate) struct DiagnosticDerive<'a> {
    structure: Structure<'a>,
    builder: DiagnosticDeriveBuilder,
}

impl<'a> DiagnosticDerive<'a> {
    pub(crate) fn new(diag: syn::Ident, handler: syn::Ident, structure: Structure<'a>) -> Self {
        Self {
            builder: DiagnosticDeriveBuilder {
                diag,
<<<<<<< HEAD
                fields: build_field_mapping(&structure),
                kind: DiagnosticDeriveKind::Diagnostic,
                code: None,
                slug: None,
            },
            handler,
=======
                kind: DiagnosticDeriveKind::Diagnostic { handler },
            },
>>>>>>> b1ab3b73
            structure,
        }
    }

    pub(crate) fn into_tokens(self) -> TokenStream {
        let DiagnosticDerive { mut structure, mut builder } = self;

<<<<<<< HEAD
        let ast = structure.ast();
        let implementation = {
            if let syn::Data::Struct(..) = ast.data {
                let preamble = builder.preamble(&structure);
                let (attrs, args) = builder.body(&mut structure);

                let span = ast.span().unwrap();
                let diag = &builder.diag;
                let init = match builder.slug.value() {
                    None => {
                        span_err(span, "diagnostic slug not specified")
                            .help(&format!(
                                "specify the slug as the first argument to the `#[diag(...)]` attribute, \
                                such as `#[diag(typeck::example_error)]`",
                            ))
                            .emit();
                        return DiagnosticDeriveError::ErrorHandled.to_compile_error();
=======
        let implementation = builder.each_variant(&mut structure, |mut builder, variant| {
            let preamble = builder.preamble(&variant);
            let body = builder.body(&variant);

            let diag = &builder.parent.diag;
            let DiagnosticDeriveKind::Diagnostic { handler } = &builder.parent.kind else {
                unreachable!()
            };
            let init = match builder.slug.value_ref() {
                None => {
                    span_err(builder.span, "diagnostic slug not specified")
                        .help(&format!(
                            "specify the slug as the first argument to the `#[diag(...)]` \
                            attribute, such as `#[diag(hir_analysis::example_error)]`",
                        ))
                        .emit();
                    return DiagnosticDeriveError::ErrorHandled.to_compile_error();
                }
                Some(slug) => {
                    quote! {
                        let mut #diag = #handler.struct_diagnostic(rustc_errors::fluent::#slug);
>>>>>>> b1ab3b73
                    }
                    Some(slug) => {
                        quote! {
                            let mut #diag = #handler.struct_diagnostic(rustc_errors::fluent::#slug);
                        }
                    }
                };

<<<<<<< HEAD
                quote! {
                    #init
                    #preamble
                    match self {
                        #attrs
                    }
                    match self {
                        #args
                    }
                    #diag
                }
            } else {
                span_err(
                    ast.span().unwrap(),
                    "`#[derive(Diagnostic)]` can only be used on structs",
                )
                .emit();

                DiagnosticDeriveError::ErrorHandled.to_compile_error()
=======
            let formatting_init = &builder.formatting_init;
            quote! {
                #init
                #formatting_init
                #preamble
                #body
                #diag
>>>>>>> b1ab3b73
            }
        };

        let DiagnosticDeriveKind::Diagnostic { handler } = &builder.kind else { unreachable!() };
        structure.gen_impl(quote! {
            gen impl<'__diagnostic_handler_sess, G>
                    rustc_errors::IntoDiagnostic<'__diagnostic_handler_sess, G>
                    for @Self
                where G: rustc_errors::EmissionGuarantee
            {
                fn into_diagnostic(
                    self,
                    #handler: &'__diagnostic_handler_sess rustc_errors::Handler
                ) -> rustc_errors::DiagnosticBuilder<'__diagnostic_handler_sess, G> {
                    use rustc_errors::IntoDiagnosticArg;
                    #implementation
                }
            }
        })
    }
}

/// The central struct for constructing the `decorate_lint` method from an annotated struct.
pub(crate) struct LintDiagnosticDerive<'a> {
    structure: Structure<'a>,
    builder: DiagnosticDeriveBuilder,
}

impl<'a> LintDiagnosticDerive<'a> {
    pub(crate) fn new(diag: syn::Ident, structure: Structure<'a>) -> Self {
        Self {
            builder: DiagnosticDeriveBuilder {
                diag,
                fields: build_field_mapping(&structure),
                kind: DiagnosticDeriveKind::LintDiagnostic,
                code: None,
                slug: None,
            },
            structure,
        }
    }

    pub(crate) fn into_tokens(self) -> TokenStream {
        let LintDiagnosticDerive { mut structure, mut builder } = self;

<<<<<<< HEAD
        let ast = structure.ast();
        let implementation = {
            if let syn::Data::Struct(..) = ast.data {
                let preamble = builder.preamble(&structure);
                let (attrs, args) = builder.body(&mut structure);

                let diag = &builder.diag;
                let span = ast.span().unwrap();
                let init = match builder.slug.value() {
                    None => {
                        span_err(span, "diagnostic slug not specified")
                            .help(&format!(
                                "specify the slug as the first argument to the attribute, such as \
                                 `#[diag(typeck::example_error)]`",
                            ))
                            .emit();
                        return DiagnosticDeriveError::ErrorHandled.to_compile_error();
                    }
                    Some(slug) => {
                        quote! {
                            let mut #diag = #diag.build(rustc_errors::fluent::#slug);
                        }
                    }
                };

                let implementation = quote! {
                    #init
                    #preamble
                    match self {
                        #attrs
                    }
                    match self {
                        #args
                    }
                    #diag.emit();
                };

                implementation
            } else {
                span_err(
                    ast.span().unwrap(),
                    "`#[derive(LintDiagnostic)]` can only be used on structs",
                )
                .emit();

                DiagnosticDeriveError::ErrorHandled.to_compile_error()
=======
        let implementation = builder.each_variant(&mut structure, |mut builder, variant| {
            let preamble = builder.preamble(&variant);
            let body = builder.body(&variant);

            let diag = &builder.parent.diag;
            let formatting_init = &builder.formatting_init;
            quote! {
                #preamble
                #formatting_init
                #body
                #diag
            }
        });

        let msg = builder.each_variant(&mut structure, |mut builder, variant| {
            // Collect the slug by generating the preamble.
            let _ = builder.preamble(&variant);

            match builder.slug.value_ref() {
                None => {
                    span_err(builder.span, "diagnostic slug not specified")
                        .help(&format!(
                            "specify the slug as the first argument to the attribute, such as \
                            `#[diag(compiletest::example)]`",
                        ))
                        .emit();
                    return DiagnosticDeriveError::ErrorHandled.to_compile_error();
                }
                Some(slug) => quote! { rustc_errors::fluent::#slug.into() },
>>>>>>> b1ab3b73
            }
        };

        let diag = &builder.diag;
        structure.gen_impl(quote! {
            gen impl<'__a> rustc_errors::DecorateLint<'__a, ()> for @Self {
<<<<<<< HEAD
                fn decorate_lint(self, #diag: rustc_errors::LintDiagnosticBuilder<'__a, ()>) {
=======
                fn decorate_lint<'__b>(
                    self,
                    #diag: &'__b mut rustc_errors::DiagnosticBuilder<'__a, ()>
                ) -> &'__b mut rustc_errors::DiagnosticBuilder<'__a, ()> {
>>>>>>> b1ab3b73
                    use rustc_errors::IntoDiagnosticArg;
                    #implementation
                }
            }
        })
    }
}<|MERGE_RESOLUTION|>--- conflicted
+++ resolved
@@ -2,10 +2,9 @@
 
 use crate::diagnostics::diagnostic_builder::{DiagnosticDeriveBuilder, DiagnosticDeriveKind};
 use crate::diagnostics::error::{span_err, DiagnosticDeriveError};
-use crate::diagnostics::utils::{build_field_mapping, SetOnce};
+use crate::diagnostics::utils::SetOnce;
 use proc_macro2::TokenStream;
 use quote::quote;
-use syn::spanned::Spanned;
 use synstructure::Structure;
 
 /// The central struct for constructing the `into_diagnostic` method from an annotated struct.
@@ -19,17 +18,8 @@
         Self {
             builder: DiagnosticDeriveBuilder {
                 diag,
-<<<<<<< HEAD
-                fields: build_field_mapping(&structure),
-                kind: DiagnosticDeriveKind::Diagnostic,
-                code: None,
-                slug: None,
-            },
-            handler,
-=======
                 kind: DiagnosticDeriveKind::Diagnostic { handler },
             },
->>>>>>> b1ab3b73
             structure,
         }
     }
@@ -37,25 +27,6 @@
     pub(crate) fn into_tokens(self) -> TokenStream {
         let DiagnosticDerive { mut structure, mut builder } = self;
 
-<<<<<<< HEAD
-        let ast = structure.ast();
-        let implementation = {
-            if let syn::Data::Struct(..) = ast.data {
-                let preamble = builder.preamble(&structure);
-                let (attrs, args) = builder.body(&mut structure);
-
-                let span = ast.span().unwrap();
-                let diag = &builder.diag;
-                let init = match builder.slug.value() {
-                    None => {
-                        span_err(span, "diagnostic slug not specified")
-                            .help(&format!(
-                                "specify the slug as the first argument to the `#[diag(...)]` attribute, \
-                                such as `#[diag(typeck::example_error)]`",
-                            ))
-                            .emit();
-                        return DiagnosticDeriveError::ErrorHandled.to_compile_error();
-=======
         let implementation = builder.each_variant(&mut structure, |mut builder, variant| {
             let preamble = builder.preamble(&variant);
             let body = builder.body(&variant);
@@ -77,36 +48,10 @@
                 Some(slug) => {
                     quote! {
                         let mut #diag = #handler.struct_diagnostic(rustc_errors::fluent::#slug);
->>>>>>> b1ab3b73
                     }
-                    Some(slug) => {
-                        quote! {
-                            let mut #diag = #handler.struct_diagnostic(rustc_errors::fluent::#slug);
-                        }
-                    }
-                };
+                }
+            };
 
-<<<<<<< HEAD
-                quote! {
-                    #init
-                    #preamble
-                    match self {
-                        #attrs
-                    }
-                    match self {
-                        #args
-                    }
-                    #diag
-                }
-            } else {
-                span_err(
-                    ast.span().unwrap(),
-                    "`#[derive(Diagnostic)]` can only be used on structs",
-                )
-                .emit();
-
-                DiagnosticDeriveError::ErrorHandled.to_compile_error()
-=======
             let formatting_init = &builder.formatting_init;
             quote! {
                 #init
@@ -114,9 +59,8 @@
                 #preamble
                 #body
                 #diag
->>>>>>> b1ab3b73
             }
-        };
+        });
 
         let DiagnosticDeriveKind::Diagnostic { handler } = &builder.kind else { unreachable!() };
         structure.gen_impl(quote! {
@@ -146,13 +90,7 @@
 impl<'a> LintDiagnosticDerive<'a> {
     pub(crate) fn new(diag: syn::Ident, structure: Structure<'a>) -> Self {
         Self {
-            builder: DiagnosticDeriveBuilder {
-                diag,
-                fields: build_field_mapping(&structure),
-                kind: DiagnosticDeriveKind::LintDiagnostic,
-                code: None,
-                slug: None,
-            },
+            builder: DiagnosticDeriveBuilder { diag, kind: DiagnosticDeriveKind::LintDiagnostic },
             structure,
         }
     }
@@ -160,54 +98,6 @@
     pub(crate) fn into_tokens(self) -> TokenStream {
         let LintDiagnosticDerive { mut structure, mut builder } = self;
 
-<<<<<<< HEAD
-        let ast = structure.ast();
-        let implementation = {
-            if let syn::Data::Struct(..) = ast.data {
-                let preamble = builder.preamble(&structure);
-                let (attrs, args) = builder.body(&mut structure);
-
-                let diag = &builder.diag;
-                let span = ast.span().unwrap();
-                let init = match builder.slug.value() {
-                    None => {
-                        span_err(span, "diagnostic slug not specified")
-                            .help(&format!(
-                                "specify the slug as the first argument to the attribute, such as \
-                                 `#[diag(typeck::example_error)]`",
-                            ))
-                            .emit();
-                        return DiagnosticDeriveError::ErrorHandled.to_compile_error();
-                    }
-                    Some(slug) => {
-                        quote! {
-                            let mut #diag = #diag.build(rustc_errors::fluent::#slug);
-                        }
-                    }
-                };
-
-                let implementation = quote! {
-                    #init
-                    #preamble
-                    match self {
-                        #attrs
-                    }
-                    match self {
-                        #args
-                    }
-                    #diag.emit();
-                };
-
-                implementation
-            } else {
-                span_err(
-                    ast.span().unwrap(),
-                    "`#[derive(LintDiagnostic)]` can only be used on structs",
-                )
-                .emit();
-
-                DiagnosticDeriveError::ErrorHandled.to_compile_error()
-=======
         let implementation = builder.each_variant(&mut structure, |mut builder, variant| {
             let preamble = builder.preamble(&variant);
             let body = builder.body(&variant);
@@ -237,23 +127,22 @@
                     return DiagnosticDeriveError::ErrorHandled.to_compile_error();
                 }
                 Some(slug) => quote! { rustc_errors::fluent::#slug.into() },
->>>>>>> b1ab3b73
             }
-        };
+        });
 
         let diag = &builder.diag;
         structure.gen_impl(quote! {
             gen impl<'__a> rustc_errors::DecorateLint<'__a, ()> for @Self {
-<<<<<<< HEAD
-                fn decorate_lint(self, #diag: rustc_errors::LintDiagnosticBuilder<'__a, ()>) {
-=======
                 fn decorate_lint<'__b>(
                     self,
                     #diag: &'__b mut rustc_errors::DiagnosticBuilder<'__a, ()>
                 ) -> &'__b mut rustc_errors::DiagnosticBuilder<'__a, ()> {
->>>>>>> b1ab3b73
                     use rustc_errors::IntoDiagnosticArg;
                     #implementation
+                }
+
+                fn msg(&self) -> rustc_errors::DiagnosticMessage {
+                    #msg
                 }
             }
         })
