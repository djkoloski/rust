error: changes to closure capture in Rust 2021 will affect drop order
  --> $DIR/insignificant_drop_attr_migrations.rs:37:13
   |
LL |     let c = || {
   |             ^^
...
LL |         let _t = t.0;
   |                  --- in Rust 2018, closure captures all of `t`, but in Rust 2021, it only captures `t.0`
...
LL | }
   | - in Rust 2018, `t` would be dropped here, but in Rust 2021, only `t.0` would be dropped here alongside the closure
   |
note: the lint level is defined here
  --> $DIR/insignificant_drop_attr_migrations.rs:3:9
   |
LL | #![deny(rust_2021_incompatible_closure_captures)]
   |         ^^^^^^^^^^^^^^^^^^^^^^^^^^^^^^^^^^^^^^^
   = note: for more information, see <https://doc.rust-lang.org/nightly/edition-guide/rust-2021/disjoint-capture-in-closures.html>
help: add a dummy let to cause `t` to be fully captured
   |
<<<<<<< HEAD
LL ~     let c = || { let _ = &t; 
=======
LL ~     let c = || {
LL +         let _ = &t;
>>>>>>> 2d27976b
LL +
LL +
LL +
LL +         let _t = t.0;
<<<<<<< HEAD
LL +
=======
>>>>>>> 2d27976b
 ...

error: changes to closure capture in Rust 2021 will affect drop order
  --> $DIR/insignificant_drop_attr_migrations.rs:57:13
   |
LL |     let c = move || {
   |             ^^^^^^^
...
LL |         let _t = t.1;
   |                  --- in Rust 2018, closure captures all of `t`, but in Rust 2021, it only captures `t.1`
...
LL | }
   | - in Rust 2018, `t` would be dropped here, but in Rust 2021, only `t.1` would be dropped here alongside the closure
   |
   = note: for more information, see <https://doc.rust-lang.org/nightly/edition-guide/rust-2021/disjoint-capture-in-closures.html>
help: add a dummy let to cause `t` to be fully captured
   |
<<<<<<< HEAD
LL ~     let c = move || { let _ = &t; 
=======
LL ~     let c = move || {
LL +         let _ = &t;
>>>>>>> 2d27976b
LL +
LL +
LL +
LL +         let _t = t.1;
<<<<<<< HEAD
LL +
=======
>>>>>>> 2d27976b
 ...

error: aborting due to 2 previous errors
<|MERGE_RESOLUTION|>--- conflicted
+++ resolved
@@ -18,20 +18,12 @@
    = note: for more information, see <https://doc.rust-lang.org/nightly/edition-guide/rust-2021/disjoint-capture-in-closures.html>
 help: add a dummy let to cause `t` to be fully captured
    |
-<<<<<<< HEAD
-LL ~     let c = || { let _ = &t; 
-=======
 LL ~     let c = || {
 LL +         let _ = &t;
->>>>>>> 2d27976b
 LL +
 LL +
 LL +
 LL +         let _t = t.0;
-<<<<<<< HEAD
-LL +
-=======
->>>>>>> 2d27976b
  ...
 
 error: changes to closure capture in Rust 2021 will affect drop order
@@ -49,20 +41,12 @@
    = note: for more information, see <https://doc.rust-lang.org/nightly/edition-guide/rust-2021/disjoint-capture-in-closures.html>
 help: add a dummy let to cause `t` to be fully captured
    |
-<<<<<<< HEAD
-LL ~     let c = move || { let _ = &t; 
-=======
 LL ~     let c = move || {
 LL +         let _ = &t;
->>>>>>> 2d27976b
 LL +
 LL +
 LL +
 LL +         let _t = t.1;
-<<<<<<< HEAD
-LL +
-=======
->>>>>>> 2d27976b
  ...
 
 error: aborting due to 2 previous errors
