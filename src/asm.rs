--- conflicted
+++ resolved
@@ -501,54 +501,50 @@
         if options.contains(InlineAsmOptions::NORETURN) {
             let builtin_unreachable = self.context.get_builtin_function("__builtin_unreachable");
             let builtin_unreachable: RValue<'gcc> = unsafe { std::mem::transmute(builtin_unreachable) };
-<<<<<<< HEAD
             self.call(self.type_void(), None, None, builtin_unreachable, &[], None);
-=======
-            self.call(self.type_void(), None, builtin_unreachable, &[], None);
->>>>>>> ffb092db
-        }
-
-        // Write results to outputs.
-        //
-        // We need to do this because:
-        //  1. Turning `PlaceRef` into `RValue` is error-prone and has nasty edge cases
-        //     (especially with current `rustc_backend_ssa` API).
-        //  2. Not every output operand has an `out_place`, and it's required by `add_output_operand`.
-        //
-        // Instead, we generate a temporary output variable for each output operand, and then this loop,
-        // generates `out_place = tmp_var;` assignments if out_place exists.
-        for op in &outputs {
-            if let Some(place) = op.out_place {
-                OperandValue::Immediate(op.tmp_var.to_rvalue()).store(self, place);
-            }
-        }
-
     }
+
+    // Write results to outputs.
+    //
+    // We need to do this because:
+    //  1. Turning `PlaceRef` into `RValue` is error-prone and has nasty edge cases
+    //     (especially with current `rustc_backend_ssa` API).
+    //  2. Not every output operand has an `out_place`, and it's required by `add_output_operand`.
+    //
+    // Instead, we generate a temporary output variable for each output operand, and then this loop,
+    // generates `out_place = tmp_var;` assignments if out_place exists.
+    for op in &outputs {
+        if let Some(place) = op.out_place {
+            OperandValue::Immediate(op.tmp_var.to_rvalue()).store(self, place);
+        }
+    }
+
+}
 }
 
 fn estimate_template_length(template: &[InlineAsmTemplatePiece], constants_len: usize, att_dialect: bool) -> usize {
-    let len: usize = template.iter().map(|piece| {
-        match *piece {
-            InlineAsmTemplatePiece::String(ref string) => {
-                string.len()
-            }
-            InlineAsmTemplatePiece::Placeholder { .. } => {
-                // '%' + 1 char modifier + 1 char index
-                3
-            }
-        }
-    })
-    .sum();
-
-    // increase it by 5% to account for possible '%' signs that'll be duplicated
-    // I pulled the number out of blue, but should be fair enough
-    // as the upper bound
-    let mut res = (len as f32 * 1.05) as usize + constants_len;
-
-    if att_dialect {
-        res += INTEL_SYNTAX_INS.len() + ATT_SYNTAX_INS.len();
+let len: usize = template.iter().map(|piece| {
+    match *piece {
+        InlineAsmTemplatePiece::String(ref string) => {
+            string.len()
+        }
+        InlineAsmTemplatePiece::Placeholder { .. } => {
+            // '%' + 1 char modifier + 1 char index
+            3
+        }
     }
-    res
+})
+.sum();
+
+// increase it by 5% to account for possible '%' signs that'll be duplicated
+// I pulled the number out of blue, but should be fair enough
+// as the upper bound
+let mut res = (len as f32 * 1.05) as usize + constants_len;
+
+if att_dialect {
+    res += INTEL_SYNTAX_INS.len() + ATT_SYNTAX_INS.len();
+}
+res
 }
 
 /// Converts a register class to a GCC constraint code.
@@ -597,14 +593,11 @@
             InlineAsmRegClass::Bpf(BpfInlineAsmRegClass::reg) => "r",
             InlineAsmRegClass::Bpf(BpfInlineAsmRegClass::wreg) => "w",
             InlineAsmRegClass::Hexagon(HexagonInlineAsmRegClass::reg) => "r",
-<<<<<<< HEAD
             InlineAsmRegClass::LoongArch(LoongArchInlineAsmRegClass::reg) => "r",
             InlineAsmRegClass::LoongArch(LoongArchInlineAsmRegClass::freg) => "f",
             InlineAsmRegClass::M68k(M68kInlineAsmRegClass::reg) => "r",
             InlineAsmRegClass::M68k(M68kInlineAsmRegClass::reg_addr) => "a",
             InlineAsmRegClass::M68k(M68kInlineAsmRegClass::reg_data) => "d",
-=======
->>>>>>> ffb092db
             InlineAsmRegClass::Mips(MipsInlineAsmRegClass::reg) => "d", // more specific than "r"
             InlineAsmRegClass::Mips(MipsInlineAsmRegClass::freg) => "f",
             InlineAsmRegClass::Msp430(Msp430InlineAsmRegClass::reg) => "r",
@@ -815,10 +808,7 @@
             }
         }
         InlineAsmRegClass::Hexagon(_) => None,
-<<<<<<< HEAD
         InlineAsmRegClass::LoongArch(_) => None,
-=======
->>>>>>> ffb092db
         InlineAsmRegClass::Mips(_) => None,
         InlineAsmRegClass::Nvptx(_) => None,
         InlineAsmRegClass::PowerPC(_) => None,
@@ -870,10 +860,7 @@
         InlineAsmRegClass::Avr(_) => None,
         InlineAsmRegClass::S390x(_) => None,
         InlineAsmRegClass::Msp430(_) => None,
-<<<<<<< HEAD
         InlineAsmRegClass::M68k(_) => None,
-=======
->>>>>>> ffb092db
         InlineAsmRegClass::SpirV(SpirVInlineAsmRegClass::reg) => {
             bug!("LLVM backend does not support SPIR-V")
         }
