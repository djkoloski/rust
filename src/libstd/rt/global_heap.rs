// Copyright 2012 The Rust Project Developers. See the COPYRIGHT
// file at the top-level directory of this distribution and at
// http://rust-lang.org/COPYRIGHT.
//
// Licensed under the Apache License, Version 2.0 <LICENSE-APACHE or
// http://www.apache.org/licenses/LICENSE-2.0> or the MIT license
// <LICENSE-MIT or http://opensource.org/licenses/MIT>, at your
// option. This file may not be copied, modified, or distributed
// except according to those terms.

use libc::{c_void, c_char, size_t, uintptr_t, free, malloc, realloc};
use managed::raw::{BoxHeaderRepr, BoxRepr};
use unstable::intrinsics::TyDesc;
use sys::size_of;

extern {
    #[rust_stack]
    fn abort();
}

#[inline]
fn get_box_size(body_size: uint, body_align: uint) -> uint {
    let header_size = size_of::<BoxHeaderRepr>();
    // FIXME (#2699): This alignment calculation is suspicious. Is it right?
    let total_size = align_to(header_size, body_align) + body_size;
    total_size
}

// Rounds |size| to the nearest |alignment|. Invariant: |alignment| is a power
// of two.
#[inline]
fn align_to(size: uint, align: uint) -> uint {
    assert!(align != 0);
    (size + align - 1) & !(align - 1)
}

/// A wrapper around libc::malloc, aborting on out-of-memory
#[inline]
pub unsafe fn malloc_raw(size: uint) -> *c_void {
    let p = malloc(size as size_t);
    if p.is_null() {
        // we need a non-allocating way to print an error here
        abort();
    }
    p
}

/// A wrapper around libc::realloc, aborting on out-of-memory
#[inline]
pub unsafe fn realloc_raw(ptr: *mut c_void, size: uint) -> *mut c_void {
    let p = realloc(ptr, size as size_t);
    if p.is_null() {
        // we need a non-allocating way to print an error here
        abort();
    }
    p
}

// FIXME #4942: Make these signatures agree with exchange_alloc's signatures
#[cfg(stage0, not(test))]
#[lang="exchange_malloc"]
#[inline]
pub unsafe fn exchange_malloc_(td: *c_char, size: uintptr_t) -> *c_char {
    exchange_malloc(td, size)
}

#[cfg(stage0)]
#[inline]
pub unsafe fn exchange_malloc(td: *c_char, size: uintptr_t) -> *c_char {
    let td = td as *TyDesc;
    let size = size as uint;

    assert!(td.is_not_null());

    let total_size = get_box_size(size, (*td).align);
    let p = malloc_raw(total_size as uint);

    let box: *mut BoxRepr = p as *mut BoxRepr;
    (*box).header.ref_count = -1;
    (*box).header.type_desc = td;

    box as *c_char
}

// FIXME #4942: Make these signatures agree with exchange_alloc's signatures
#[cfg(not(stage0), not(test))]
#[lang="exchange_malloc"]
#[inline]
<<<<<<< HEAD
pub unsafe fn exchange_malloc_(align: u32, size: uintptr_t) -> *c_char {
    exchange_malloc(align, size)
}

#[cfg(not(stage0))]
#[inline]
pub unsafe fn exchange_malloc(align: u32, size: uintptr_t) -> *c_char {
=======
pub unsafe fn exchange_malloc(_align: u32, size: uintptr_t) -> *c_char {
    malloc_raw(size as uint) as *c_char
}

#[cfg(not(test))]
#[lang="vector_exchange_malloc"]
#[inline]
pub unsafe fn vector_exchange_malloc(align: u32, size: uintptr_t) -> *c_char {
>>>>>>> f503e539
    let total_size = get_box_size(size as uint, align as uint);
    malloc_raw(total_size as uint) as *c_char
}

// FIXME: #7496
#[cfg(not(test))]
#[lang="closure_exchange_malloc"]
#[inline]
pub unsafe fn closure_exchange_malloc_(td: *c_char, size: uintptr_t) -> *c_char {
    closure_exchange_malloc(td, size)
}

#[inline]
pub unsafe fn closure_exchange_malloc(td: *c_char, size: uintptr_t) -> *c_char {
    let td = td as *TyDesc;
    let size = size as uint;

    assert!(td.is_not_null());

    let total_size = get_box_size(size, (*td).align);
    let p = malloc_raw(total_size as uint);

    let box: *mut BoxRepr = p as *mut BoxRepr;
    (*box).header.type_desc = td;

    box as *c_char
}

// NB: Calls to free CANNOT be allowed to fail, as throwing an exception from
// inside a landing pad may corrupt the state of the exception handler.
#[cfg(not(test))]
#[lang="exchange_free"]
#[inline]
pub unsafe fn exchange_free_(ptr: *c_char) {
    exchange_free(ptr)
}

#[inline]
pub unsafe fn exchange_free(ptr: *c_char) {
    free(ptr as *c_void);
}<|MERGE_RESOLUTION|>--- conflicted
+++ resolved
@@ -60,12 +60,6 @@
 #[cfg(stage0, not(test))]
 #[lang="exchange_malloc"]
 #[inline]
-pub unsafe fn exchange_malloc_(td: *c_char, size: uintptr_t) -> *c_char {
-    exchange_malloc(td, size)
-}
-
-#[cfg(stage0)]
-#[inline]
 pub unsafe fn exchange_malloc(td: *c_char, size: uintptr_t) -> *c_char {
     let td = td as *TyDesc;
     let size = size as uint;
@@ -86,16 +80,7 @@
 #[cfg(not(stage0), not(test))]
 #[lang="exchange_malloc"]
 #[inline]
-<<<<<<< HEAD
-pub unsafe fn exchange_malloc_(align: u32, size: uintptr_t) -> *c_char {
-    exchange_malloc(align, size)
-}
-
-#[cfg(not(stage0))]
-#[inline]
 pub unsafe fn exchange_malloc(align: u32, size: uintptr_t) -> *c_char {
-=======
-pub unsafe fn exchange_malloc(_align: u32, size: uintptr_t) -> *c_char {
     malloc_raw(size as uint) as *c_char
 }
 
@@ -103,7 +88,6 @@
 #[lang="vector_exchange_malloc"]
 #[inline]
 pub unsafe fn vector_exchange_malloc(align: u32, size: uintptr_t) -> *c_char {
->>>>>>> f503e539
     let total_size = get_box_size(size as uint, align as uint);
     malloc_raw(total_size as uint) as *c_char
 }
